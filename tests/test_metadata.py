# Copyright 2021 - 2023 Universität Tübingen, DKFZ, EMBL, and Universität zu Köln
# for the German Human Genome-Phenome Archive (GHGA)
#
# Licensed under the Apache License, Version 2.0 (the "License");
# you may not use this file except in compliance with the License.
# You may obtain a copy of the License at
#
#     http://www.apache.org/licenses/LICENSE-2.0
#
# Unless required by applicable law or agreed to in writing, software
# distributed under the License is distributed on an "AS IS" BASIS,
# WITHOUT WARRANTIES OR CONDITIONS OF ANY KIND, either express or implied.
# See the License for the specific language governing permissions and
# limitations under the License.

"""Metadata related tests"""

import os
import shutil
from pathlib import Path
from typing import Generator

import pytest

from ghga_datasteward_kit.cli.metadata import submit, transform
from tests.fixtures.metadata import (
    ARCHIVE_METADATA_CONFIG_PATH,
    ARCHIVE_ORIGINAL_METADATA_PATH,
    ARCHIVE_ORIGINAL_MODEL_PATH,
    METADATA_CONFIG_PATH,
    ORIGINAL_METADATA_PATH,
    ORIGINAL_MODEL_PATH,
)


def workdir_factory(original_model_path: Path):
    """Prepare a work directory for the provided model."""

    @pytest.fixture
    def workdir(tmp_path: Path) -> Generator[Path, None, None]:
        """Prepare a work directory for"""
        tmp_path.joinpath("event_store").mkdir()
        tmp_path.joinpath("submission_store").mkdir()
        tmp_path.joinpath("accession_store").touch()
<<<<<<< HEAD
=======
        tmp_path.joinpath("artifact_model").touch()
>>>>>>> 9ff8e4e6
        shutil.copyfile(original_model_path, tmp_path / "original_model.yaml")
        cwd = os.getcwd()
        os.chdir(tmp_path)
        yield tmp_path
        os.chdir(cwd)

    return workdir


example_workdir = workdir_factory(ORIGINAL_MODEL_PATH)
archive_workdir = workdir_factory(ARCHIVE_ORIGINAL_MODEL_PATH)


def test_happy(example_workdir: Path):
    """Test the 'happy' test case that is expected to run through without errors"""

    submit(
        submission_title="Test Title",
        submission_description="Test Description",
        metadata_path=ORIGINAL_METADATA_PATH,
        config_path=METADATA_CONFIG_PATH,
    )

    transform(config_path=METADATA_CONFIG_PATH)


def test_archive_happy(archive_workdir: Path):
    """Test the 'happy' test case that is expected to run through without errors"""

    submit(
        submission_title="Test Title",
        submission_description="Test Description",
        metadata_path=ARCHIVE_ORIGINAL_METADATA_PATH,
        config_path=ARCHIVE_METADATA_CONFIG_PATH,
    )

    transform(config_path=ARCHIVE_METADATA_CONFIG_PATH)<|MERGE_RESOLUTION|>--- conflicted
+++ resolved
@@ -42,10 +42,7 @@
         tmp_path.joinpath("event_store").mkdir()
         tmp_path.joinpath("submission_store").mkdir()
         tmp_path.joinpath("accession_store").touch()
-<<<<<<< HEAD
-=======
         tmp_path.joinpath("artifact_model").touch()
->>>>>>> 9ff8e4e6
         shutil.copyfile(original_model_path, tmp_path / "original_model.yaml")
         cwd = os.getcwd()
         os.chdir(tmp_path)
