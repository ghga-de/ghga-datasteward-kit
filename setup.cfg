--- conflicted
+++ resolved
@@ -35,17 +35,10 @@
 include_package_data = True
 packages = find:
 install_requires =
-<<<<<<< HEAD
-    hexkit[mongodb,s3]==0.10.0
-    httpx==0.23.3
-    ghga-connector==0.3.3
-    metldata==0.3.3
-=======
     crypt4gh==1.6
     hexkit[s3]>=0.10,<0.11
     ghga-transpiler>=1.0.3,<1.1
     metldata>=0.3.7,<0.4
->>>>>>> 9ff8e4e6
 
 python_requires = >= 3.9
 
