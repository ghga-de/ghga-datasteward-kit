# Copyright 2021 - 2023 Universität Tübingen, DKFZ, EMBL, and Universität zu Köln
# for the German Human Genome-Phenome Archive (GHGA)
#
# Licensed under the Apache License, Version 2.0 (the "License");
# you may not use this file except in compliance with the License.
# You may obtain a copy of the License at
#
#     http://www.apache.org/licenses/LICENSE-2.0
#
# Unless required by applicable law or agreed to in writing, software
# distributed under the License is distributed on an "AS IS" BASIS,
# WITHOUT WARRANTIES OR CONDITIONS OF ANY KIND, either express or implied.
# See the License for the specific language governing permissions and
# limitations under the License.

[metadata]
name = ghga_datasteward_kit
version = attr: ghga_datasteward_kit.__version__
description = GHGA Data Steward Kit - A utils package for GHGA data stewards.
url = https://github.com/ghga-de/ghga-datasteward-kit
long_description = file: README.md
long_description_content_type = text/markdown; charset=UTF-8
author = German Human Genome Phenome Archive (GHGA)
author_email = contact@ghga.de
license = Apache 2.0
classifiers =
    Operating System :: POSIX :: Linux
    Programming Language :: Python :: 3.9
    License :: OSI Approved :: Apache Software License
    Topic :: Internet :: WWW/HTTP :: HTTP Servers
    Topic :: Scientific/Engineering :: Bio-Informatics

[options]
zip_safe = False
include_package_data = True
packages = find:
install_requires =
    hexkit[mongodb,s3]==0.10.0
    ghga-connector==0.3.3
<<<<<<< HEAD
    metldata==0.3.5
=======
    ghga-transpiler==1.0.3
    metldata==0.2.3
>>>>>>> 8b6c5d18

python_requires = >= 3.9

[options.entry_points]
console_scripts =
    ghga-datasteward-kit = ghga_datasteward_kit.__main__:run

[options.extras_require]
all =


[options.packages.find]
exclude = tests<|MERGE_RESOLUTION|>--- conflicted
+++ resolved
@@ -37,12 +37,7 @@
 install_requires =
     hexkit[mongodb,s3]==0.10.0
     ghga-connector==0.3.3
-<<<<<<< HEAD
     metldata==0.3.5
-=======
-    ghga-transpiler==1.0.3
-    metldata==0.2.3
->>>>>>> 8b6c5d18
 
 python_requires = >= 3.9
 
