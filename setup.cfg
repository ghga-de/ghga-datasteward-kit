--- conflicted
+++ resolved
@@ -35,18 +35,10 @@
 include_package_data = True
 packages = find:
 install_requires =
-<<<<<<< HEAD
-    hexkit[mongodb,s3]==0.9.3
-    httpx==0.23.3
-    ghga-connector==0.3.0
-    metldata==0.2.0
-=======
     hexkit[mongodb,s3]==0.10.0
     httpx==0.23.3
     ghga-connector==0.3.2
-    ghga-service-chassis-lib==0.17.7
     metldata==0.2.1
->>>>>>> 7699605d
 
 python_requires = >= 3.9
 
